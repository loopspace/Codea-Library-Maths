--- conflicted
+++ resolved
@@ -11,7 +11,6 @@
 		<string>VecExt</string>
 		<string>Matrix</string>
 		<string>Vector</string>
-<<<<<<< HEAD
 	</array>
 	<key>Created</key>
 	<date>2011-11-19T09:27:53Z</date>
@@ -20,8 +19,6 @@
 		<string>CModule</string>
 		<string>AutoGist</string>
 		<string>Codea Community Dev</string>
-=======
->>>>>>> 2fd4a4d4
 	</array>
 	<key>Description</key>
 	<string>No description available</string>
