--- conflicted
+++ resolved
@@ -351,14 +351,9 @@
         return max(abs(c.x - v.x), abs(c.y - v.y))
     end
 
-<<<<<<< HEAD
-    m["random"] = function()
-        local th = 2*pi*random()
-=======
     m["random"] = function(rnd)
         rnd = rnd or random
         local th = 2*pi*rnd()
->>>>>>> 2fd4a4d4
         return vec2(cos(th),sin(th))
     end
 end
@@ -1222,14 +1217,10 @@
     
     m["rotate"] = function(v,q,x,y,z)
         if is_a(q,"number") then
-<<<<<<< HEAD
             if is_a(x,"number") then
                 x = vec3(x,y,z)
             end
             q = quat.angleAxis(q,x)
-=======
-            q = quat.angleAxis(q,x,y,z)
->>>>>>> 2fd4a4d4
         end
         return v:applyquat(q)
     end
@@ -1369,16 +1360,10 @@
         return max(abs(c.x - v.x), abs(c.y - v.y), abs(c.z - v.z))
     end
    
-<<<<<<< HEAD
-    m["random"] = function()
-        local th = 2*pi*random()
-        local z = 2*random() - 1
-=======
     m["random"] = function(rnd)
         rnd = rnd or random
         local th = 2*pi*rnd()
         local z = 2*rnd() - 1
->>>>>>> 2fd4a4d4
         local r = sqrt(1 - z*z)
         return vec3(r*cos(th),r*sin(th),z)
     end
@@ -1576,14 +1561,9 @@
         return cos(t)*__quat(1,0,0,0) + sin(t)*qn
     end)
     
-<<<<<<< HEAD
-    rawset(quat,"random",function()
-        local u,v,w = random(),2*pi*random(),2*pi*random()
-=======
     rawset(quat,"random",function(rnd)
         rnd = rnd or random
         local u,v,w = rnd(),2*pi*rnd(),2*pi*rnd()
->>>>>>> 2fd4a4d4
         local s,t = sqrt(1-u),sqrt(u)
         return __quat(s*sin(v),s*cos(v),t*sin(w),t*cos(w))
     end)
